--- conflicted
+++ resolved
@@ -44,19 +44,13 @@
   constructor(
     private _parser: RushCommandLineParser,
     options: ICommandLineActionOptions,
-<<<<<<< HEAD
-    private _parallelized: boolean = false
+    private _parallelized: boolean = false,
+    private _ignoreMissingScript: boolean = false
   ) {
     super({
       ...options,
       rushConfiguration: _parser.rushConfiguration
     });
-=======
-    private _parallelized: boolean = false,
-    private _ignoreMissingScript: boolean = false
-  ) {
-    super(options);
->>>>>>> 830a1e74
   }
 
   /**
