// Copyright (c) Microsoft Corporation. All rights reserved. Licensed under the MIT license.
// See LICENSE in the project root for license information.

import * as colors from 'colors';
import * as semver from 'semver';

<<<<<<< HEAD
import { Import } from '@rushstack/node-core-library';

=======
import { AlreadyReportedError } from '@rushstack/node-core-library';
>>>>>>> f65921b0
import { BaseInstallManager, IInstallManagerOptions } from './base/BaseInstallManager';
import { WorkspaceInstallManager } from './installManager/WorkspaceInstallManager';
import { PurgeManager } from './PurgeManager';
import { RushConfiguration } from '../api/RushConfiguration';
import { RushGlobalFolder } from '../api/RushGlobalFolder';

const rushInstallManagerModule: typeof import('./installManager/RushInstallManager') = Import.lazy(
  './installManager/RushInstallManager',
  require
);

export class InstallManagerFactory {
  public static getInstallManager(
    rushConfiguration: RushConfiguration,
    rushGlobalFolder: RushGlobalFolder,
    purgeManager: PurgeManager,
    options: IInstallManagerOptions
  ): BaseInstallManager {
    if (
      rushConfiguration.packageManager === 'pnpm' &&
      rushConfiguration.pnpmOptions &&
      rushConfiguration.pnpmOptions.useWorkspaces
    ) {
      if (!semver.satisfies(rushConfiguration.packageManagerToolVersion, '>=4.14.3')) {
        console.log();
        console.log(
          colors.red(
            'Workspaces are only supported in Rush for PNPM >=4.14.3. Upgrade PNPM to use the workspaces feature.'
          )
        );
        throw new AlreadyReportedError();
      }

      return new WorkspaceInstallManager(rushConfiguration, rushGlobalFolder, purgeManager, options);
    }

    return new rushInstallManagerModule.RushInstallManager(
      rushConfiguration,
      rushGlobalFolder,
      purgeManager,
      options
    );
  }
}<|MERGE_RESOLUTION|>--- conflicted
+++ resolved
@@ -4,12 +4,7 @@
 import * as colors from 'colors';
 import * as semver from 'semver';
 
-<<<<<<< HEAD
-import { Import } from '@rushstack/node-core-library';
-
-=======
-import { AlreadyReportedError } from '@rushstack/node-core-library';
->>>>>>> f65921b0
+import { AlreadyReportedError, Import } from '@rushstack/node-core-library';
 import { BaseInstallManager, IInstallManagerOptions } from './base/BaseInstallManager';
 import { WorkspaceInstallManager } from './installManager/WorkspaceInstallManager';
 import { PurgeManager } from './PurgeManager';
