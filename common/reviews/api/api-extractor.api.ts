// @public (undocumented)
class ApiClass extends ApiClass_base {
  constructor(options: IApiClassOptions);
  // @override (undocumented)
  readonly canonicalReference: string;
  // (undocumented)
  static getCanonicalReference(name: string): string;
  // @override (undocumented)
  readonly kind: ApiItemKind;
}

// @public (undocumented)
interface ApiDeclarationMixin extends ApiItem {
  // WARNING: The type "IApiItemJson" needs to be exported by the package (e.g. added to index.ts)
  // @override (undocumented)
  serializeInto(jsonObject: Partial<IApiItemJson>): void;
  // (undocumented)
  readonly signature: string;
}

// @public (undocumented)
class ApiDocumentedItem extends ApiItem {
  constructor(options: IApiDocumentedItemOptions);
  // WARNING: The type "IApiItemJson" needs to be exported by the package (e.g. added to index.ts)
  // @override (undocumented)
  static onDeserializeInto(options: Partial<IApiDocumentedItemOptions>, jsonObject: IApiItemJson): void;
  // WARNING: The type "IApiDocumentedItemJson" needs to be exported by the package (e.g. added to index.ts)
  // @override (undocumented)
  serializeInto(jsonObject: Partial<IApiDocumentedItemJson>): void;
  // (undocumented)
  readonly tsdocComment: tsdoc.DocComment | undefined;
}

// @public (undocumented)
class ApiEntryPoint extends ApiEntryPoint_base {
  constructor(options: IApiEntryPointOptions);
  // @override (undocumented)
  readonly canonicalReference: string;
  // @override (undocumented)
  readonly kind: ApiItemKind;
}

// @public (undocumented)
interface ApiFunctionLikeMixin extends ApiItem {
  // (undocumented)
  addParameter(parameter: ApiParameter): void;
  // (undocumented)
  readonly overloadIndex: number;
  // (undocumented)
  readonly parameters: ReadonlyArray<ApiParameter>;
  // WARNING: The type "IApiItemJson" needs to be exported by the package (e.g. added to index.ts)
  // (undocumented)
  serializeInto(jsonObject: Partial<IApiItemJson>): void;
}

// @public (undocumented)
class ApiInterface extends ApiInterface_base {
  constructor(options: IApiInterfaceOptions);
  // @override (undocumented)
  readonly canonicalReference: string;
  // (undocumented)
  static getCanonicalReference(name: string): string;
  // @override (undocumented)
  readonly kind: ApiItemKind;
}

// @public (undocumented)
class ApiItem {
  // (undocumented)
  __computed: ApiItem | undefined;
  constructor(options: IApiItemOptions);
  // @virtual (undocumented)
  readonly canonicalReference: string;
  // WARNING: The type "IApiItemJson" needs to be exported by the package (e.g. added to index.ts)
  // (undocumented)
  static deserialize(jsonObject: IApiItemJson): ApiItem;
  // @virtual (undocumented)
  getSortKey(): string;
  // @virtual (undocumented)
  readonly kind: ApiItemKind;
  // @virtual
  readonly members: ReadonlyArray<ApiItem>;
  // (undocumented)
  readonly name: string;
  // WARNING: The type "IApiItemJson" needs to be exported by the package (e.g. added to index.ts)
  // @virtual (undocumented)
  static onDeserializeInto(options: Partial<IApiItemOptions>, jsonObject: IApiItemJson): void;
  // @virtual
  readonly parent: ApiItem | undefined;
  // WARNING: The type "IApiItemJson" needs to be exported by the package (e.g. added to index.ts)
  // @virtual (undocumented)
  serializeInto(jsonObject: Partial<IApiItemJson>): void;
}

// @public (undocumented)
interface ApiItemContainerMixin extends ApiItem {
  // (undocumented)
  addMember(member: ApiItem): void;
  // (undocumented)
  readonly members: ReadonlyArray<ApiItem>;
  // WARNING: The type "IApiItemJson" needs to be exported by the package (e.g. added to index.ts)
  // @override (undocumented)
  serializeInto(jsonObject: Partial<IApiItemJson>): void;
  // (undocumented)
  tryGetMember(canonicalReference: string): ApiItem | undefined;
}

// @public (undocumented)
enum ApiItemKind {
  // (undocumented)
  Class = "Class",
  // (undocumented)
  EntryPoint = "EntryPoint",
  // (undocumented)
  Interface = "Interface",
  // (undocumented)
  Method = "Method",
  // (undocumented)
  Model = "Model",
  // (undocumented)
  Namespace = "Namespace",
  // (undocumented)
  None = "None",
  // (undocumented)
  Package = "Package",
  // (undocumented)
  Parameter = "Parameter",
  // (undocumented)
  PropertySignature = "PropertySignature"
}

// @public (undocumented)
class ApiMethod extends ApiMethod_base {
  constructor(options: IApiMethodOptions);
  // @override (undocumented)
  readonly canonicalReference: string;
  // (undocumented)
  static getCanonicalReference(name: string, isStatic: boolean, overloadIndex: number): string;
  // @override (undocumented)
  readonly kind: ApiItemKind;
}

// @public (undocumented)
class ApiModel extends ApiModel_base {
  constructor();
  // @override (undocumented)
  addMember(member: ApiPackage): void;
  // @override (undocumented)
  readonly canonicalReference: string;
  // @override (undocumented)
  readonly kind: ApiItemKind;
  // (undocumented)
  loadPackage(apiJsonFilename: string): ApiPackage;
  // (undocumented)
  readonly packages: ReadonlyArray<ApiPackage>;
}

// @public (undocumented)
class ApiNamespace extends ApiNamespace_base {
  constructor(options: IApiNamespaceOptions);
  // @override (undocumented)
  readonly canonicalReference: string;
  // (undocumented)
  static getCanonicalReference(name: string): string;
  // @override (undocumented)
  readonly kind: ApiItemKind;
}

// @public (undocumented)
class ApiPackage extends ApiPackage_base {
  constructor(options: IApiPackageOptions);
  // @override (undocumented)
  addMember(member: ApiEntryPoint): void;
  // @override (undocumented)
  readonly canonicalReference: string;
  // (undocumented)
  readonly entryPoints: ReadonlyArray<ApiEntryPoint>;
  // @override (undocumented)
  readonly kind: ApiItemKind;
  // (undocumented)
  static loadFromJsonFile(apiJsonFilename: string): ApiPackage;
  // (undocumented)
  saveToJsonFile(apiJsonFilename: string, options?: IJsonFileSaveOptions): void;
}

// @public (undocumented)
class ApiParameter extends ApiParameter_base {
  constructor(options: IApiParameterOptions);
  // @override (undocumented)
  readonly canonicalReference: string;
  // @override (undocumented)
  readonly kind: ApiItemKind;
  readonly tsdocParamBlock: tsdoc.DocParamBlock | undefined;
}

// @public (undocumented)
class ApiPropertySignature extends ApiPropertySignature_base {
  constructor(options: IApiPropertySignatureOptions);
  // @override (undocumented)
  readonly canonicalReference: string;
  // (undocumented)
  static getCanonicalReference(name: string): string;
  // @override (undocumented)
  readonly kind: ApiItemKind;
}

// @public (undocumented)
interface ApiStaticMixin extends ApiItem {
  // (undocumented)
  readonly isStatic: boolean;
  // WARNING: The type "IApiItemJson" needs to be exported by the package (e.g. added to index.ts)
  // @override (undocumented)
  serializeInto(jsonObject: Partial<IApiItemJson>): void;
}

// @public
class Extractor {
  constructor(config: IExtractorConfig, options?: IExtractorOptions);
  readonly actualConfig: IExtractorConfig;
  // @deprecated
  analyzeProject(options?: IAnalyzeProjectOptions): void;
  static generateFilePathsForAnalysis(inputFilePaths: string[]): string[];
  static jsonSchema: JsonSchema;
  static readonly packageName: string;
  processProject(options?: IAnalyzeProjectOptions): boolean;
<<<<<<< HEAD
  static readonly version: string;
=======
  static processProjectFromConfigFile(jsonConfigFile: string, options?: IExtractorOptions): void;
>>>>>>> 5e289f8d
}

// @public
enum ExtractorValidationRulePolicy {
  allow = "allow",
  error = "error"
}

// @public
interface IAnalyzeProjectOptions {
  projectConfig?: IExtractorProjectConfig;
}

// @public (undocumented)
interface IApiClassOptions extends IApiItemContainerMixinOptions, IApiDeclarationMixinOptions, IApiDocumentedItemOptions {
}

// @public (undocumented)
interface IApiDeclarationMixinOptions extends IApiItemOptions {
  // (undocumented)
  signature: string;
}

// @public (undocumented)
interface IApiDocumentedItemOptions extends IApiItemOptions {
  // (undocumented)
  docComment: tsdoc.DocComment | undefined;
}

// @public (undocumented)
interface IApiEntryPointOptions extends IApiItemContainerMixinOptions {
}

// @public (undocumented)
interface IApiFunctionLikeMixinOptions extends IApiItemOptions {
  // (undocumented)
  overloadIndex: number;
  // (undocumented)
  parameters?: ApiParameter[];
}

// @public (undocumented)
interface IApiInterfaceOptions extends IApiItemContainerMixinOptions, IApiDeclarationMixinOptions, IApiDocumentedItemOptions {
}

// @public (undocumented)
interface IApiItemContainerMixinOptions extends IApiItemOptions {
  // (undocumented)
  members?: ApiItem[];
}

// @public (undocumented)
interface IApiItemOptions {
  // (undocumented)
  name: string;
}

// @public (undocumented)
interface IApiMethodOptions extends IApiFunctionLikeMixinOptions, IApiStaticMixinOptions, IApiDeclarationMixinOptions, IApiDocumentedItemOptions {
}

// @public (undocumented)
interface IApiNamespaceOptions extends IApiItemContainerMixinOptions, IApiDeclarationMixinOptions, IApiDocumentedItemOptions {
}

// @public (undocumented)
interface IApiPackageOptions extends IApiItemContainerMixinOptions, IApiDocumentedItemOptions {
}

// @public (undocumented)
interface IApiParameterOptions extends IApiDeclarationMixinOptions {
}

// @public (undocumented)
interface IApiPropertySignatureOptions extends IApiDeclarationMixinOptions, IApiDocumentedItemOptions {
}

// @public (undocumented)
interface IApiStaticMixinOptions extends IApiItemOptions {
  // (undocumented)
  isStatic: boolean;
}

// @public
interface IExtractorApiJsonFileConfig {
  enabled: boolean;
  outputFolder?: string;
}

// @public
interface IExtractorApiReviewFileConfig {
  apiReviewFolder?: string;
  enabled: boolean;
  tempFolder?: string;
}

// @public
interface IExtractorConfig {
  apiJsonFile?: IExtractorApiJsonFileConfig;
  apiReviewFile?: IExtractorApiReviewFileConfig;
  compiler: IExtractorTsconfigCompilerConfig | IExtractorRuntimeCompilerConfig;
  // @beta
  dtsRollup?: IExtractorDtsRollupConfig;
  policies?: IExtractorPoliciesConfig;
  project: IExtractorProjectConfig;
  validationRules?: IExtractorValidationRulesConfig;
}

// @beta
interface IExtractorDtsRollupConfig {
  enabled: boolean;
  mainDtsRollupPath?: string;
  publishFolder?: string;
  publishFolderForBeta?: string;
  publishFolderForInternal?: string;
  publishFolderForPublic?: string;
  trimming?: boolean;
}

// @public
interface IExtractorOptions {
  compilerProgram?: ts.Program;
  customLogger?: Partial<ILogger>;
  localBuild?: boolean;
  skipLibCheck?: boolean;
  // @beta
  typescriptCompilerFolder?: string;
}

// @public
interface IExtractorPoliciesConfig {
  namespaceSupport?: 'conservative' | 'permissive';
}

// @public
interface IExtractorProjectConfig {
  entryPointSourceFile: string;
}

// @public
interface IExtractorRuntimeCompilerConfig {
  // (undocumented)
  configType: 'runtime';
}

// @public
interface IExtractorTsconfigCompilerConfig {
  // (undocumented)
  configType: 'tsconfig';
  overrideTsconfig?: {
  }
  rootFolder: string;
}

// @public
interface IExtractorValidationRulesConfig {
  missingReleaseTags?: ExtractorValidationRulePolicy;
}

// @public
interface ILogger {
  logError(message: string): void;
  logInfo(message: string): void;
  logVerbose(message: string): void;
  logWarning(message: string): void;
}

// WARNING: Unsupported export: Constructor
// WARNING: Unsupported export: PropertiesOf<|MERGE_RESOLUTION|>--- conflicted
+++ resolved
@@ -1,216 +1,13 @@
-// @public (undocumented)
-class ApiClass extends ApiClass_base {
-  constructor(options: IApiClassOptions);
-  // @override (undocumented)
-  readonly canonicalReference: string;
-  // (undocumented)
-  static getCanonicalReference(name: string): string;
-  // @override (undocumented)
-  readonly kind: ApiItemKind;
-}
-
-// @public (undocumented)
-interface ApiDeclarationMixin extends ApiItem {
-  // WARNING: The type "IApiItemJson" needs to be exported by the package (e.g. added to index.ts)
-  // @override (undocumented)
-  serializeInto(jsonObject: Partial<IApiItemJson>): void;
-  // (undocumented)
-  readonly signature: string;
-}
-
-// @public (undocumented)
-class ApiDocumentedItem extends ApiItem {
-  constructor(options: IApiDocumentedItemOptions);
-  // WARNING: The type "IApiItemJson" needs to be exported by the package (e.g. added to index.ts)
-  // @override (undocumented)
-  static onDeserializeInto(options: Partial<IApiDocumentedItemOptions>, jsonObject: IApiItemJson): void;
-  // WARNING: The type "IApiDocumentedItemJson" needs to be exported by the package (e.g. added to index.ts)
-  // @override (undocumented)
-  serializeInto(jsonObject: Partial<IApiDocumentedItemJson>): void;
-  // (undocumented)
-  readonly tsdocComment: tsdoc.DocComment | undefined;
-}
-
-// @public (undocumented)
-class ApiEntryPoint extends ApiEntryPoint_base {
-  constructor(options: IApiEntryPointOptions);
-  // @override (undocumented)
-  readonly canonicalReference: string;
-  // @override (undocumented)
-  readonly kind: ApiItemKind;
-}
-
-// @public (undocumented)
-interface ApiFunctionLikeMixin extends ApiItem {
-  // (undocumented)
-  addParameter(parameter: ApiParameter): void;
-  // (undocumented)
-  readonly overloadIndex: number;
-  // (undocumented)
-  readonly parameters: ReadonlyArray<ApiParameter>;
-  // WARNING: The type "IApiItemJson" needs to be exported by the package (e.g. added to index.ts)
-  // (undocumented)
-  serializeInto(jsonObject: Partial<IApiItemJson>): void;
-}
-
-// @public (undocumented)
-class ApiInterface extends ApiInterface_base {
-  constructor(options: IApiInterfaceOptions);
-  // @override (undocumented)
-  readonly canonicalReference: string;
-  // (undocumented)
-  static getCanonicalReference(name: string): string;
-  // @override (undocumented)
-  readonly kind: ApiItemKind;
-}
-
-// @public (undocumented)
-class ApiItem {
-  // (undocumented)
-  __computed: ApiItem | undefined;
-  constructor(options: IApiItemOptions);
-  // @virtual (undocumented)
-  readonly canonicalReference: string;
-  // WARNING: The type "IApiItemJson" needs to be exported by the package (e.g. added to index.ts)
-  // (undocumented)
-  static deserialize(jsonObject: IApiItemJson): ApiItem;
-  // @virtual (undocumented)
-  getSortKey(): string;
-  // @virtual (undocumented)
-  readonly kind: ApiItemKind;
-  // @virtual
-  readonly members: ReadonlyArray<ApiItem>;
-  // (undocumented)
-  readonly name: string;
-  // WARNING: The type "IApiItemJson" needs to be exported by the package (e.g. added to index.ts)
-  // @virtual (undocumented)
-  static onDeserializeInto(options: Partial<IApiItemOptions>, jsonObject: IApiItemJson): void;
-  // @virtual
-  readonly parent: ApiItem | undefined;
-  // WARNING: The type "IApiItemJson" needs to be exported by the package (e.g. added to index.ts)
-  // @virtual (undocumented)
-  serializeInto(jsonObject: Partial<IApiItemJson>): void;
-}
-
-// @public (undocumented)
-interface ApiItemContainerMixin extends ApiItem {
-  // (undocumented)
-  addMember(member: ApiItem): void;
-  // (undocumented)
-  readonly members: ReadonlyArray<ApiItem>;
-  // WARNING: The type "IApiItemJson" needs to be exported by the package (e.g. added to index.ts)
-  // @override (undocumented)
-  serializeInto(jsonObject: Partial<IApiItemJson>): void;
-  // (undocumented)
-  tryGetMember(canonicalReference: string): ApiItem | undefined;
-}
-
-// @public (undocumented)
-enum ApiItemKind {
-  // (undocumented)
-  Class = "Class",
-  // (undocumented)
-  EntryPoint = "EntryPoint",
-  // (undocumented)
-  Interface = "Interface",
-  // (undocumented)
-  Method = "Method",
-  // (undocumented)
-  Model = "Model",
-  // (undocumented)
-  Namespace = "Namespace",
-  // (undocumented)
-  None = "None",
-  // (undocumented)
-  Package = "Package",
-  // (undocumented)
-  Parameter = "Parameter",
-  // (undocumented)
-  PropertySignature = "PropertySignature"
-}
-
-// @public (undocumented)
-class ApiMethod extends ApiMethod_base {
-  constructor(options: IApiMethodOptions);
-  // @override (undocumented)
-  readonly canonicalReference: string;
-  // (undocumented)
-  static getCanonicalReference(name: string, isStatic: boolean, overloadIndex: number): string;
-  // @override (undocumented)
-  readonly kind: ApiItemKind;
-}
-
-// @public (undocumented)
-class ApiModel extends ApiModel_base {
-  constructor();
-  // @override (undocumented)
-  addMember(member: ApiPackage): void;
-  // @override (undocumented)
-  readonly canonicalReference: string;
-  // @override (undocumented)
-  readonly kind: ApiItemKind;
-  // (undocumented)
-  loadPackage(apiJsonFilename: string): ApiPackage;
-  // (undocumented)
-  readonly packages: ReadonlyArray<ApiPackage>;
-}
-
-// @public (undocumented)
-class ApiNamespace extends ApiNamespace_base {
-  constructor(options: IApiNamespaceOptions);
-  // @override (undocumented)
-  readonly canonicalReference: string;
-  // (undocumented)
-  static getCanonicalReference(name: string): string;
-  // @override (undocumented)
-  readonly kind: ApiItemKind;
-}
-
-// @public (undocumented)
-class ApiPackage extends ApiPackage_base {
-  constructor(options: IApiPackageOptions);
-  // @override (undocumented)
-  addMember(member: ApiEntryPoint): void;
-  // @override (undocumented)
-  readonly canonicalReference: string;
-  // (undocumented)
-  readonly entryPoints: ReadonlyArray<ApiEntryPoint>;
-  // @override (undocumented)
-  readonly kind: ApiItemKind;
-  // (undocumented)
-  static loadFromJsonFile(apiJsonFilename: string): ApiPackage;
-  // (undocumented)
-  saveToJsonFile(apiJsonFilename: string, options?: IJsonFileSaveOptions): void;
-}
-
-// @public (undocumented)
-class ApiParameter extends ApiParameter_base {
-  constructor(options: IApiParameterOptions);
-  // @override (undocumented)
-  readonly canonicalReference: string;
-  // @override (undocumented)
-  readonly kind: ApiItemKind;
-  readonly tsdocParamBlock: tsdoc.DocParamBlock | undefined;
-}
-
-// @public (undocumented)
-class ApiPropertySignature extends ApiPropertySignature_base {
-  constructor(options: IApiPropertySignatureOptions);
-  // @override (undocumented)
-  readonly canonicalReference: string;
-  // (undocumented)
-  static getCanonicalReference(name: string): string;
-  // @override (undocumented)
-  readonly kind: ApiItemKind;
-}
-
-// @public (undocumented)
-interface ApiStaticMixin extends ApiItem {
-  // (undocumented)
-  readonly isStatic: boolean;
-  // WARNING: The type "IApiItemJson" needs to be exported by the package (e.g. added to index.ts)
-  // @override (undocumented)
-  serializeInto(jsonObject: Partial<IApiItemJson>): void;
+// @public
+class ApiJsonFile {
+  static jsonSchema: JsonSchema;
+  static loadFromFile(apiJsonFilePath: string): IApiPackage;
+}
+
+// @beta
+class ExternalApiHelper {
+  // (undocumented)
+  static generateApiJson(rootDir: string, libFolder: string, externalPackageFilePath: string): void;
 }
 
 // @public
@@ -221,13 +18,8 @@
   analyzeProject(options?: IAnalyzeProjectOptions): void;
   static generateFilePathsForAnalysis(inputFilePaths: string[]): string[];
   static jsonSchema: JsonSchema;
-  static readonly packageName: string;
   processProject(options?: IAnalyzeProjectOptions): boolean;
-<<<<<<< HEAD
-  static readonly version: string;
-=======
   static processProjectFromConfigFile(jsonConfigFile: string, options?: IExtractorOptions): void;
->>>>>>> 5e289f8d
 }
 
 // @public
@@ -241,74 +33,145 @@
   projectConfig?: IExtractorProjectConfig;
 }
 
-// @public (undocumented)
-interface IApiClassOptions extends IApiItemContainerMixinOptions, IApiDeclarationMixinOptions, IApiDocumentedItemOptions {
-}
-
-// @public (undocumented)
-interface IApiDeclarationMixinOptions extends IApiItemOptions {
-  // (undocumented)
+// @alpha
+interface IApiBaseDefinition {
+  // (undocumented)
+  deprecatedMessage?: MarkupBasicElement[];
+  // (undocumented)
+  isBeta: boolean;
+  kind: string;
+  // (undocumented)
+  remarks: MarkupStructuredElement[];
+  // (undocumented)
+  summary: MarkupBasicElement[];
+}
+
+// @alpha
+interface IApiClass extends IApiBaseDefinition {
+  extends?: string;
+  implements?: string;
+  isSealed: boolean;
+  kind: 'class';
+  members: IApiNameMap<ApiMember>;
+  typeParameters?: string[];
+}
+
+// @alpha
+interface IApiConstructor extends IApiBaseDefinition {
+  isOverride: boolean;
+  isSealed: boolean;
+  isVirtual: boolean;
+  kind: 'constructor';
+  parameters: IApiNameMap<IApiParameter>;
   signature: string;
 }
 
-// @public (undocumented)
-interface IApiDocumentedItemOptions extends IApiItemOptions {
-  // (undocumented)
-  docComment: tsdoc.DocComment | undefined;
-}
-
-// @public (undocumented)
-interface IApiEntryPointOptions extends IApiItemContainerMixinOptions {
-}
-
-// @public (undocumented)
-interface IApiFunctionLikeMixinOptions extends IApiItemOptions {
-  // (undocumented)
-  overloadIndex: number;
-  // (undocumented)
-  parameters?: ApiParameter[];
-}
-
-// @public (undocumented)
-interface IApiInterfaceOptions extends IApiItemContainerMixinOptions, IApiDeclarationMixinOptions, IApiDocumentedItemOptions {
-}
-
-// @public (undocumented)
-interface IApiItemContainerMixinOptions extends IApiItemOptions {
-  // (undocumented)
-  members?: ApiItem[];
-}
-
-// @public (undocumented)
-interface IApiItemOptions {
-  // (undocumented)
+// @alpha
+interface IApiEnum extends IApiBaseDefinition {
+  kind: 'enum';
+  // (undocumented)
+  values: IApiEnumMember[];
+}
+
+// @alpha
+interface IApiEnumMember extends IApiBaseDefinition {
+  kind: 'enum value';
+  // (undocumented)
+  value: string;
+}
+
+// @alpha
+interface IApiFunction extends IApiBaseDefinition {
+  kind: 'function';
+  parameters: IApiNameMap<IApiParameter>;
+  returnValue: IApiReturnValue;
+  signature: string;
+}
+
+// @alpha
+interface IApiInterface extends IApiBaseDefinition {
+  extends?: string;
+  implements?: string;
+  isSealed: boolean;
+  kind: 'interface';
+  members: IApiNameMap<ApiMember>;
+  typeParameters?: string[];
+}
+
+// @alpha
+interface IApiItemReference {
+  exportName: string;
+  memberName: string;
+  packageName: string;
+  scopeName: string;
+}
+
+// @alpha
+interface IApiMethod extends IApiBaseDefinition {
+  accessModifier: ApiAccessModifier;
+  isOptional: boolean;
+  isOverride: boolean;
+  isSealed: boolean;
+  isStatic: boolean;
+  isVirtual: boolean;
+  kind: 'method';
+  parameters: IApiNameMap<IApiParameter>;
+  returnValue: IApiReturnValue;
+  signature: string;
+}
+
+// @alpha
+interface IApiNameMap<T> {
+  [name: string]: T;
+}
+
+// @alpha
+interface IApiNamespace extends IApiBaseDefinition {
+  exports: IApiNameMap<ApiItem>;
+  kind: 'namespace';
+}
+
+// @alpha
+interface IApiPackage {
+  // (undocumented)
+  deprecatedMessage?: MarkupBasicElement[];
+  exports: IApiNameMap<ApiItem>;
+  isBeta: boolean;
+  kind: 'package';
   name: string;
-}
-
-// @public (undocumented)
-interface IApiMethodOptions extends IApiFunctionLikeMixinOptions, IApiStaticMixinOptions, IApiDeclarationMixinOptions, IApiDocumentedItemOptions {
-}
-
-// @public (undocumented)
-interface IApiNamespaceOptions extends IApiItemContainerMixinOptions, IApiDeclarationMixinOptions, IApiDocumentedItemOptions {
-}
-
-// @public (undocumented)
-interface IApiPackageOptions extends IApiItemContainerMixinOptions, IApiDocumentedItemOptions {
-}
-
-// @public (undocumented)
-interface IApiParameterOptions extends IApiDeclarationMixinOptions {
-}
-
-// @public (undocumented)
-interface IApiPropertySignatureOptions extends IApiDeclarationMixinOptions, IApiDocumentedItemOptions {
-}
-
-// @public (undocumented)
-interface IApiStaticMixinOptions extends IApiItemOptions {
-  // (undocumented)
+  // (undocumented)
+  remarks: MarkupStructuredElement[];
+  // (undocumented)
+  summary: MarkupBasicElement[];
+}
+
+// @alpha
+interface IApiParameter {
+  description: MarkupBasicElement[];
+  isOptional: boolean;
+  isSpread: boolean;
+  name: string;
+  type: string;
+}
+
+// @alpha
+interface IApiProperty extends IApiBaseDefinition {
+  isEventProperty: boolean;
+  isOptional: boolean;
+  isOverride: boolean;
+  isReadOnly: boolean;
+  isSealed: boolean;
   isStatic: boolean;
+  isVirtual: boolean;
+  kind: 'property';
+  signature: string;
+  type: string;
+}
+
+// @alpha
+interface IApiReturnValue {
+  description: MarkupBasicElement[];
+  type: string;
 }
 
 // @public
@@ -365,6 +228,7 @@
 // @public
 interface IExtractorProjectConfig {
   entryPointSourceFile: string;
+  externalJsonFileFolders?: string[];
 }
 
 // @public
@@ -395,5 +259,148 @@
   logWarning(message: string): void;
 }
 
-// WARNING: Unsupported export: Constructor
-// WARNING: Unsupported export: PropertiesOf+// @public
+interface IMarkupApiLink {
+  elements: MarkupLinkTextElement[];
+  kind: 'api-link';
+  target: IApiItemReference;
+}
+
+// @public
+interface IMarkupCodeBox {
+  // (undocumented)
+  highlighter: MarkupHighlighter;
+  kind: 'code-box';
+  text: string;
+}
+
+// @public
+interface IMarkupCreateTextOptions {
+  bold?: boolean;
+  italics?: boolean;
+}
+
+// @public
+interface IMarkupHeading1 {
+  kind: 'heading1';
+  text: string;
+}
+
+// @public
+interface IMarkupHeading2 {
+  kind: 'heading2';
+  text: string;
+}
+
+// @public
+interface IMarkupHighlightedText {
+  highlighter: MarkupHighlighter;
+  kind: 'code';
+  text: string;
+}
+
+// @public
+interface IMarkupHtmlTag {
+  kind: 'html-tag';
+  token: string;
+}
+
+// @public
+interface IMarkupLineBreak {
+  kind: 'break';
+}
+
+// @public
+interface IMarkupNoteBox {
+  // (undocumented)
+  elements: MarkupBasicElement[];
+  kind: 'note-box';
+}
+
+// @public
+interface IMarkupPage {
+  // (undocumented)
+  breadcrumb: MarkupBasicElement[];
+  // (undocumented)
+  elements: MarkupStructuredElement[];
+  kind: 'page';
+  // (undocumented)
+  title: string;
+}
+
+// @public
+interface IMarkupParagraph {
+  kind: 'paragraph';
+}
+
+// @public
+interface IMarkupTable {
+  // (undocumented)
+  header?: IMarkupTableRow;
+  kind: 'table';
+  // (undocumented)
+  rows: IMarkupTableRow[];
+}
+
+// @public
+interface IMarkupTableCell {
+  elements: MarkupBasicElement[];
+  kind: 'table-cell';
+}
+
+// @public
+interface IMarkupTableRow {
+  // (undocumented)
+  cells: IMarkupTableCell[];
+  kind: 'table-row';
+}
+
+// @public
+interface IMarkupText {
+  bold?: boolean;
+  italics?: boolean;
+  kind: 'text';
+  text: string;
+}
+
+// @public
+interface IMarkupWebLink {
+  elements: MarkupLinkTextElement[];
+  kind: 'web-link';
+  targetUrl: string;
+}
+
+// @public
+class Markup {
+  static appendTextElements(output: MarkupElement[], text: string, options?: IMarkupCreateTextOptions): void;
+  static BREAK: IMarkupLineBreak;
+  static createApiLink(textElements: MarkupLinkTextElement[], target: IApiItemReference): IMarkupApiLink;
+  static createApiLinkFromText(text: string, target: IApiItemReference): IMarkupApiLink;
+  static createCode(code: string, highlighter?: MarkupHighlighter): IMarkupHighlightedText;
+  static createCodeBox(code: string, highlighter: MarkupHighlighter): IMarkupCodeBox;
+  static createHeading1(text: string): IMarkupHeading1;
+  static createHeading2(text: string): IMarkupHeading2;
+  static createHtmlTag(token: string): IMarkupHtmlTag;
+  static createNoteBox(textElements: MarkupBasicElement[]): IMarkupNoteBox;
+  static createNoteBoxFromText(text: string): IMarkupNoteBox;
+  static createPage(title: string): IMarkupPage;
+  static createTable(headerCellValues?: MarkupBasicElement[][] | undefined): IMarkupTable;
+  static createTableRow(cellValues?: MarkupBasicElement[][] | undefined): IMarkupTableRow;
+  static createTextElements(text: string, options?: IMarkupCreateTextOptions): IMarkupText[];
+  static createTextParagraphs(text: string, options?: IMarkupCreateTextOptions): MarkupBasicElement[];
+  static createWebLink(textElements: MarkupLinkTextElement[], targetUrl: string): IMarkupWebLink;
+  static createWebLinkFromText(text: string, targetUrl: string): IMarkupWebLink;
+  static extractTextContent(elements: MarkupElement[]): string;
+  static formatApiItemReference(apiItemReference: IApiItemReference): string;
+  static normalize<T extends MarkupElement>(elements: T[]): void;
+  static PARAGRAPH: IMarkupParagraph;
+}
+
+// WARNING: Unsupported export: ApiAccessModifier
+// WARNING: Unsupported export: ApiMember
+// WARNING: Unsupported export: ApiItem
+// WARNING: Unsupported export: MarkupHighlighter
+// WARNING: Unsupported export: MarkupLinkTextElement
+// WARNING: Unsupported export: MarkupBasicElement
+// WARNING: Unsupported export: MarkupStructuredElement
+// WARNING: Unsupported export: MarkupElement