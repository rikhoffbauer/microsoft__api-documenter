--- conflicted
+++ resolved
@@ -35,14 +35,8 @@
     "webpack": "~3.11.0"
   },
   "devDependencies": {
-<<<<<<< HEAD
-    "@microsoft/rush-stack-compiler": "0.1.0",
+    "@microsoft/rush-stack-compiler": "0.1.1",
     "@microsoft/node-library-build": "5.0.2",
-=======
-    "@microsoft/rush-stack": "0.1.1",
-    "@microsoft/rush-stack-compiler": "0.1.1",
-    "@microsoft/node-library-build": "4.4.0",
->>>>>>> c94896ce
     "@types/gulp": "3.8.32",
     "@types/karma": "0.13.33",
     "@types/log4js": "0.0.33",
